--- conflicted
+++ resolved
@@ -13,13 +13,10 @@
 librosa = "^0.10.0"
 scipy = "^1.10.1"
 soundfile = "^0.12.1"
-<<<<<<< HEAD
+pyqt5 = "^5.15.9"
 plotly = "^5.14.1"
 pandas = "^2.0.1"
 kaleido = "0.2.1"
-=======
-pyqt5 = "^5.15.9"
->>>>>>> e24000cd
 
 [tool.poetry.dev-dependencies]
 black = "^23.3.0"
